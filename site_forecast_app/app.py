"""Main forecast app entrypoint."""

import datetime as dt
import logging
import os
import sys

import pandas as pd
import sentry_sdk
import typer
from pvsite_datamodel import DatabaseConnection
from pvsite_datamodel.read import get_sites_by_country
from pvsite_datamodel.sqlmodels import LocationSQL
from pvsite_datamodel.write import insert_forecast_values
from sqlalchemy.orm import Session

import site_forecast_app
from site_forecast_app import __version__
from site_forecast_app.adjuster import adjust_forecast_with_adjuster
from site_forecast_app.data.generation import get_generation_data
from site_forecast_app.models import PVNetModel, get_all_models

log = logging.getLogger(__name__)
version = site_forecast_app.__version__

sentry_sdk.init(
    dsn=os.getenv("SENTRY_DSN"),
    environment=os.getenv("ENVIRONMENT", "local"),
)

sentry_sdk.set_tag("app_name", "site_forecast_app")
sentry_sdk.set_tag("version", __version__)

typer_app = typer.Typer()

<<<<<<< HEAD

def get_sites(db_session: Session, country: str = "nl") -> list[LocationSQL]:
    """Gets all available sites."""
=======
def get_sites(db_session: Session, country: str = "nl") -> list[LocationSQL]:
    """Gets all available sites.

    Args:
            db_session: A SQLAlchemy session
            country: The country to get sites for

    Returns:
            A list of LocationSQL objects
    """
>>>>>>> 1a691024
    client = os.getenv("CLIENT_NAME", "nl")
    log.info(f"Getting sites for client: {client}")
    sites = get_sites_by_country(db_session, country=country, client_name=client)
    log.info(f"Found {len(sites)} sites for {client} in {country}")
    return sites


def get_model(
    timestamp: dt.datetime,
    generation_data: dict,
    hf_repo: str,
    hf_version: str,
    name: str,
    satellite_scaling_method: str = "constant",
) -> PVNetModel:
<<<<<<< HEAD
    """Instantiates and returns the forecast model ready for running inference."""
    model_cls = PVNetModel
    model = model_cls(
        timestamp,
        generation_data,
        hf_repo=hf_repo,
        hf_version=hf_version,
        name=name,
        satellite_scaling_method=satellite_scaling_method,
    )
=======
    """Instantiates and returns the forecast model ready for running inference.

    Args:
            asset_type: One or "pv" or "wind"
            timestamp: Datetime at which the forecast will be made
            generation_data: Latest historic generation data
            hf_repo: ID of the ML model used for the forecast
            hf_version: Version of the ML model used for the forecast
            name: Name of the ML model used for the forecast
            satellite_scaling_method: Method to scale the satellite data

    Returns:
            A forecasting model
    """
    # Only Windnet and PVnet is now used
    model_cls = PVNetModel

    model = model_cls(timestamp, generation_data, hf_repo=hf_repo, hf_version=hf_version,
                      name=name, satellite_scaling_method=satellite_scaling_method)
>>>>>>> 1a691024
    return model


def run_model(model: PVNetModel, site_uuid: str, timestamp: dt.datetime) -> dict | None:
    """Runs inference on model for the given site & timestamp."""
    try:
        forecast = model.predict(site_uuid=site_uuid, timestamp=timestamp)
    except Exception:
        log.error(
            f"Error while running model.predict for site_uuid={site_uuid}. Skipping",
            exc_info=True,
        )
        return None
    return forecast


def save_forecast(
    db_session: Session,
    forecast: dict,
    write_to_db: bool,
    ml_model_name: str | None = None,
    ml_model_version: str | None = None,
    use_adjuster: bool = True,
    adjuster_average_minutes: int | None = 60,
) -> None:
<<<<<<< HEAD
    """Saves a forecast for a given site & timestamp."""
=======
    """Saves a forecast for a given site & timestamp.

    Args:
            db_session: A SQLAlchemy session
            forecast: a forecast dict containing forecast meta and predicted values
            write_to_db: If true, forecast values are written to db, otherwise to stdout
            ml_model_name: Name of the ML model used for the forecast
            ml_model_version: Version of the ML model used for the forecast
            use_adjuster: Make new model, adjusted by last 7 days of ME values
            adjuster_average_minutes: The number of minutes that results are average over
                when calculating adjuster values

    Raises:
            IOError: An error if database save fails
    """
>>>>>>> 1a691024
    log.info(f"Saving forecast for site_id={forecast['meta']['location_uuid']}...")

    forecast_meta = {
        "location_uuid": forecast["meta"]["location_uuid"],
        "timestamp_utc": forecast["meta"]["timestamp"],
        "forecast_version": forecast["meta"]["version"],
    }
    forecast_values_df = pd.DataFrame(forecast["values"])
    forecast_values_df["horizon_minutes"] = (
        (forecast_values_df["start_utc"] - forecast_meta["timestamp_utc"]) / pd.Timedelta("60s")
    ).astype("int")

    if write_to_db:
        insert_forecast_values(
            db_session,
            forecast_meta,
            forecast_values_df,
            ml_model_name=ml_model_name,
            ml_model_version=ml_model_version,
        )

    if use_adjuster:
        log.info(f"Adjusting forecast for site_id={forecast_meta['location_uuid']}...")
        forecast_values_df_adjust = adjust_forecast_with_adjuster(
            db_session,
            forecast_meta,
            forecast_values_df,
            ml_model_name=ml_model_name,
            average_minutes=adjuster_average_minutes,
        )

        if write_to_db:
            insert_forecast_values(
                db_session,
                forecast_meta,
                forecast_values_df_adjust,
                ml_model_name=f"{ml_model_name}_adjust",
                ml_model_version=ml_model_version,
            )

<<<<<<< HEAD
    output = (
        f'Forecast for site_id={forecast_meta["location_uuid"]}, '
        f'timestamp={forecast_meta["timestamp_utc"]}, '
        f'version={forecast_meta["forecast_version"]}:'
    )
    log.info(output)
=======
    output = f'Forecast for site_id={forecast_meta["location_uuid"]},\
               timestamp={forecast_meta["timestamp_utc"]},\
               version={forecast_meta["forecast_version"]}:'
    log.info(output.replace("  ", ""))
>>>>>>> 1a691024
    log.info(f"\n{forecast_values_df.to_string()}\n")


@typer_app.command()
def app(
    timestamp: dt.datetime | None = typer.Option(
        None,
        "--date",
        "-d",
        formats=["%Y-%m-%d-%H-%M"],
        help=(
            "Date-time (UTC) at which we make the prediction. "
            "Format should be YYYY-MM-DD-HH-mm. Defaults to 'now'."
        ),
    ),
    write_to_db: bool = typer.Option(
        False,
        "--write-to-db",
        help="Set this flag to actually write the results to the database.",
    ),
    log_level: str = typer.Option(
        "info",
        "--log-level",
        help="Set the python logging log level",
        show_default=True,
    ),
) -> None:
    """Main typer function for running forecasts for sites."""
    app_run(timestamp=timestamp, write_to_db=write_to_db, log_level=log_level)


def app_run(timestamp: dt.datetime | None, write_to_db: bool = False, log_level: str = "info") -> None:
    """Main function for running forecasts for sites."""
    logging.basicConfig(stream=sys.stdout, level=getattr(logging, log_level.upper()))
    log.info(f"Running India forecast app:{version}")

    if timestamp is None:
        timestamp = pd.Timestamp.now(tz="UTC").replace(tzinfo=None).floor("15min")
        log.info(f'Timestamp omitted - will generate forecasts for "now" ({timestamp})')
    else:
        timestamp = pd.Timestamp(timestamp).floor("15min")

    url = os.environ["DB_URL"]
    db_conn = DatabaseConnection(url, echo=False)
    country = os.environ.get("COUNTRY", "nl")
    log.info(f"Country {country}...")
    log.info(f"write_to_db {write_to_db}...")

    with db_conn.get_session() as session:
        sites = get_sites(db_session=session, country=country)
        log.info(f"Found {len(sites)} sites")

        all_model_configs = get_all_models(client_abbreviation=os.getenv("CLIENT_NAME", "nl"))
        successful_runs = 0
        runs = 0

        for model_config in all_model_configs.models:
            sites_for_model = [
                site for site in sites if site.asset_type.name == model_config.asset_type
            ]
            for site in sites_for_model:
                runs += 1
                log.info(f"Reading latest historic {site} generation data...")
                generation_data = get_generation_data(session, [site], timestamp)
                log.info(f"Loading {site} model {model_config.name}...")
                ml_model = get_model(
                    timestamp,
                    generation_data,
                    hf_repo=model_config.id,
                    hf_version=model_config.version,
                    name=model_config.name,
                    satellite_scaling_method=model_config.satellite_scaling_method,
                )
                ml_model.location_uuid = site.location_uuid
<<<<<<< HEAD
=======

                log.info(f"{site} model loaded")

                # 3. Run model for each site
>>>>>>> 1a691024
                site_uuid = ml_model.location_uuid
                asset_type = ml_model.asset_type
                log.info(f"Running {asset_type} model for site={site_uuid}...")
                forecast_values = run_model(model=ml_model, site_uuid=site_uuid, timestamp=timestamp)

                if forecast_values is None:
                    log.info(f"No forecast values for site_uuid={site_uuid}")
                else:
                    forecast = {
                        "meta": {
                            "location_uuid": site_uuid,
                            "version": version,
                            "timestamp": timestamp,
                        },
                        "values": forecast_values,
                    }
                    save_forecast(
                        session,
                        forecast=forecast,
                        write_to_db=write_to_db,
                        ml_model_name=ml_model.name,
                        ml_model_version=version,
                        adjuster_average_minutes=model_config.adjuster_average_minutes,
                    )
                    successful_runs += 1

        log.info(
            f"Completed forecasts for {successful_runs} runs for "
            f"{runs} model runs. This was for {len(sites)} sites"
        )

        if successful_runs == runs:
            log.info("All forecasts completed successfully")
        elif 0 < successful_runs < runs:
            raise Exception("Some forecasts failed")
        else:
            raise Exception("All forecasts failed")

        log.info("Forecast finished")


if __name__ == "__main__":
    typer_app()<|MERGE_RESOLUTION|>--- conflicted
+++ resolved
@@ -32,12 +32,6 @@
 sentry_sdk.set_tag("version", __version__)
 
 typer_app = typer.Typer()
-
-<<<<<<< HEAD
-
-def get_sites(db_session: Session, country: str = "nl") -> list[LocationSQL]:
-    """Gets all available sites."""
-=======
 def get_sites(db_session: Session, country: str = "nl") -> list[LocationSQL]:
     """Gets all available sites.
 
@@ -48,7 +42,6 @@
     Returns:
             A list of LocationSQL objects
     """
->>>>>>> 1a691024
     client = os.getenv("CLIENT_NAME", "nl")
     log.info(f"Getting sites for client: {client}")
     sites = get_sites_by_country(db_session, country=country, client_name=client)
@@ -64,18 +57,6 @@
     name: str,
     satellite_scaling_method: str = "constant",
 ) -> PVNetModel:
-<<<<<<< HEAD
-    """Instantiates and returns the forecast model ready for running inference."""
-    model_cls = PVNetModel
-    model = model_cls(
-        timestamp,
-        generation_data,
-        hf_repo=hf_repo,
-        hf_version=hf_version,
-        name=name,
-        satellite_scaling_method=satellite_scaling_method,
-    )
-=======
     """Instantiates and returns the forecast model ready for running inference.
 
     Args:
@@ -95,7 +76,7 @@
 
     model = model_cls(timestamp, generation_data, hf_repo=hf_repo, hf_version=hf_version,
                       name=name, satellite_scaling_method=satellite_scaling_method)
->>>>>>> 1a691024
+
     return model
 
 
@@ -121,9 +102,7 @@
     use_adjuster: bool = True,
     adjuster_average_minutes: int | None = 60,
 ) -> None:
-<<<<<<< HEAD
-    """Saves a forecast for a given site & timestamp."""
-=======
+
     """Saves a forecast for a given site & timestamp.
 
     Args:
@@ -139,7 +118,6 @@
     Raises:
             IOError: An error if database save fails
     """
->>>>>>> 1a691024
     log.info(f"Saving forecast for site_id={forecast['meta']['location_uuid']}...")
 
     forecast_meta = {
@@ -180,19 +158,10 @@
                 ml_model_version=ml_model_version,
             )
 
-<<<<<<< HEAD
-    output = (
-        f'Forecast for site_id={forecast_meta["location_uuid"]}, '
-        f'timestamp={forecast_meta["timestamp_utc"]}, '
-        f'version={forecast_meta["forecast_version"]}:'
-    )
-    log.info(output)
-=======
     output = f'Forecast for site_id={forecast_meta["location_uuid"]},\
                timestamp={forecast_meta["timestamp_utc"]},\
                version={forecast_meta["forecast_version"]}:'
     log.info(output.replace("  ", ""))
->>>>>>> 1a691024
     log.info(f"\n{forecast_values_df.to_string()}\n")
 
 
@@ -267,13 +236,11 @@
                     satellite_scaling_method=model_config.satellite_scaling_method,
                 )
                 ml_model.location_uuid = site.location_uuid
-<<<<<<< HEAD
-=======
+
 
                 log.info(f"{site} model loaded")
 
                 # 3. Run model for each site
->>>>>>> 1a691024
                 site_uuid = ml_model.location_uuid
                 asset_type = ml_model.asset_type
                 log.info(f"Running {asset_type} model for site={site_uuid}...")
