# --- PROJECT CONFIGURATION --- #

[build-system]
requires = ["setuptools>=67", "wheel", "setuptools-git-versioning>=2.0,<3"]
build-backend = "setuptools.build_meta"

# Metadata (see https://peps.python.org/pep-0621/)
[project]
name = "site-forecast-app"
dynamic = ["version"] # Set automtically using git: https://setuptools-git-versioning.readthedocs.io/en/stable/
readme = { file = "README.md", content-type = "text/markdown" }
requires-python = "==3.11.*"
license = { file = "LICENSE" }
authors = [
    { name = "Open Climate Fix team", email = "info@openclimatefix.org" },
    { name = "Peter Dudfield" },
]
classifiers = [
    "Programming Language :: Python :: 3",
    "License :: OSI Approved :: MIT License",
]
dependencies = [
<<<<<<< HEAD
    "typer[all]",
    "pvsite-datamodel==1.0.55",
=======
    "click==8.1.7",
    "pvsite-datamodel==1.2.0",
>>>>>>> 1a691024
    "pandas==2.2.3",
    "pvnet==4.1.18",
    "pytz==2024.1",
    "numpy==1.26.4",
    "huggingface-hub==0.20.3",
    "ocf-data-sampler==0.2.23",
    "pyproj==3.6.0", # 3.7.1 seems to cause an error at the moment
    "pyogrio==0.8.0", # 0.9.0 seems to cause an error at the moment
    "torchvision==0.17.2",
    "torch @ https://download.pytorch.org/whl/cpu/torch-2.3.1-cp312-none-macosx_11_0_arm64.whl ; platform_system == 'Darwin' and platform_machine == 'arm64'",
    "torchvision @ https://download.pytorch.org/whl/cpu/torchvision-0.18.1-cp312-cp312-macosx_11_0_arm64.whl ; platform_system == 'Darwin' and platform_machine == 'arm64'",
    "torch @ https://download.pytorch.org/whl/cpu/torch-2.3.1%2Bcpu-cp312-cp312-linux_x86_64.whl ; platform_system == 'Linux' and platform_machine == 'x86_64'",
    "torchvision @ https://download.pytorch.org/whl/cpu/torchvision-0.18.1%2Bcpu-cp312-cp312-linux_x86_64.whl ; platform_system == 'Linux' and platform_machine == 'x86_64'",
    "sentry-sdk==2.1.1",
    "pvlib==0.12.0",
]

[dependency-groups]
dev = [
    # Testing
    "pytest",
    "ruff >= 0.9.2",
    # LSP Support
    "python-lsp-server",
    "python-lsp-ruff",
    "testcontainers",
]

[project.urls]
repository = "https://github.com/openclimatefix/site-forecast-app"

[tool.setuptools]
license-files = []

[tool.setuptools.packages.find]
where = ["."]
exclude = ["test*"]

[tool.setuptools.package-data]
"*" = ["*.csv", "*.yaml"]

[tool.setuptools-git-versioning]
enabled = true
dirty_template = "{tag}"


# --- LINTING AND TYPING CONFIGURATION --- #

# MyPy configuration
# * See https://mypy.readthedocs.io/en/stable/index.html
[tool.mypy]
python_version = "3.12"
strict = true
warn_unreachable = true
warn_return_any = true
disallow_untyped_defs = true
plugins = [
    "numpy.typing.mypy_plugin",
]

[[tool.mypy.overrides]]
# Ignore missing imports for libraries that don't have them.
# If they are ever made, remove from here!
module = [
    "fsspec",
    "s3fs",
    "zarr",
]
ignore_missing_imports = true

# Ruff configuration
# * See https://beta.ruff.rs/docs/
[tool.ruff]
line-length = 100
indent-width = 4
exclude = ["__init__.py"]

[tool.ruff.lint]
select = [
    "F",   # pyflakes
    "E",   # pycodestyle
    "W",   # whitespace and newlines
    "I",   # isort
    "UP",  # modernize
    "ANN", # flake8 type annotations
    "S",   # flake8 bandit
    "B",   # flake8 bugbear
    "C4",  # flake8 comprehensions
    "COM", # flake8 commas
    "T20", # flake8 print
    "SIM", # flake8 simplify
    "ARG", # flake8 unused arguments
    "DTZ", # flake8 datetimes
    "Q",   # flake8 quotes
    "TCH", # flake8 typecheck
    "D",   # pydocstyle
    "RUF", # ruff-specific rules
]
fixable = ["ALL"]
ignore = [
    "D203", "D213", "D215", "D400", "D401", "D404", "D406",
    "D407", "D408", "D409", "D413",
]

[tool.ruff.lint.per-file-ignores]
"test*" = ["D", "ANN", "S101"]

[tool.ruff.lint.pydocstyle]
convention = "google"

[tool.ruff.format]
quote-style = "double"
indent-style = "space"
line-ending = "auto"
docstring-code-format = true
docstring-code-line-length = 100

[tool.uv.sources]
torch = [
    { index = "pytorch-cpu" },
]
torchvision = [
    { index = "pytorch-cpu" },
]

[[tool.uv.index]]
name = "pytorch-cpu"
url = "https://download.pytorch.org/whl/cpu"
explicit = true<|MERGE_RESOLUTION|>--- conflicted
+++ resolved
@@ -20,13 +20,8 @@
     "License :: OSI Approved :: MIT License",
 ]
 dependencies = [
-<<<<<<< HEAD
     "typer[all]",
-    "pvsite-datamodel==1.0.55",
-=======
-    "click==8.1.7",
     "pvsite-datamodel==1.2.0",
->>>>>>> 1a691024
     "pandas==2.2.3",
     "pvnet==4.1.18",
     "pytz==2024.1",
